/*
 * Copyright 2015-2017 Real Logic Ltd.
 *
 * Licensed under the Apache License, Version 2.0 (the "License");
 * you may not use this file except in compliance with the License.
 * You may obtain a copy of the License at
 *
 * http://www.apache.org/licenses/LICENSE-2.0
 *
 * Unless required by applicable law or agreed to in writing, software
 * distributed under the License is distributed on an "AS IS" BASIS,
 * WITHOUT WARRANTIES OR CONDITIONS OF ANY KIND, either express or implied.
 * See the License for the specific language governing permissions and
 * limitations under the License.
 */
package uk.co.real_logic.artio.engine.framer;

import uk.co.real_logic.artio.DebugLogger;
import uk.co.real_logic.artio.engine.SessionInfo;
import uk.co.real_logic.artio.messages.ConnectionType;
import uk.co.real_logic.artio.messages.SlowStatus;
import uk.co.real_logic.artio.session.*;
import uk.co.real_logic.artio.util.MutableAsciiBuffer;

import java.util.function.Consumer;

import static uk.co.real_logic.artio.LogTag.FIX_MESSAGE_FLOW;
import static uk.co.real_logic.artio.LogTag.GATEWAY_MESSAGE;
import static uk.co.real_logic.artio.engine.FixEngine.ENGINE_LIBRARY_ID;

class GatewaySession implements SessionInfo
{
    private static final int NO_TIMEOUT = -1;

    private final long connectionId;
    private SessionContext context;
    private final String address;
    private final ConnectionType connectionType;
    private final boolean closedResendInterval;
    private final int resendRequestChunkSize;
    private final boolean sendRedundantResendRequests;
    private final boolean enableLastMsgSeqNumProcessed;

    private ReceiverEndPoint receiverEndPoint;
    private SenderEndPoint senderEndPoint;

    private long sessionId;
    private SessionParser sessionParser;
    private InternalSession session;
    private CompositeKey sessionKey;
    private String username;
    private String password;
    private int heartbeatIntervalInS;
    private long disconnectTimeout = NO_TIMEOUT;

    private Consumer<GatewaySession> onGatewaySessionLogon;
    private SessionLogonListener logonListener = this::onSessionLogon;

    GatewaySession(
        final long connectionId,
        final SessionContext context,
        final String address,
        final ConnectionType connectionType,
        final CompositeKey sessionKey,
        final ReceiverEndPoint receiverEndPoint,
        final SenderEndPoint senderEndPoint,
        final Consumer<GatewaySession> onGatewaySessionLogon,
        final boolean closedResendInterval,
        final int resendRequestChunkSize,
        final boolean sendRedundantResendRequests,
        final boolean enableLastMsgSeqNumProcessed)
    {
        this.connectionId = connectionId;
        this.sessionId = context.sessionId();
        this.context = context;
        this.address = address;
        this.connectionType = connectionType;
        this.sessionKey = sessionKey;
        this.receiverEndPoint = receiverEndPoint;
        this.senderEndPoint = senderEndPoint;
        this.onGatewaySessionLogon = onGatewaySessionLogon;
        this.closedResendInterval = closedResendInterval;
        this.resendRequestChunkSize = resendRequestChunkSize;
        this.sendRedundantResendRequests = sendRedundantResendRequests;
        this.enableLastMsgSeqNumProcessed = enableLastMsgSeqNumProcessed;
    }

    public long connectionId()
    {
        return connectionId;
    }

    public String address()
    {
        return address;
    }

    public long sessionId()
    {
        return sessionId;
    }

    public CompositeKey sessionKey()
    {
        return sessionKey;
    }

    void manage(
        final SessionParser sessionParser,
        final InternalSession session,
        final BlockablePosition blockablePosition)
    {
        this.sessionParser = sessionParser;
        this.session = session;
        this.session.logonListener(logonListener);
        receiverEndPoint.libraryId(ENGINE_LIBRARY_ID);
        senderEndPoint.libraryId(ENGINE_LIBRARY_ID, blockablePosition);
    }

    // sets management to a library and also cleans up locally associated session.
    void handoverManagementTo(
        final int libraryId,
        final BlockablePosition blockablePosition)
    {
        setManagementTo(libraryId, blockablePosition);

        sessionParser = null;
        session.logonListener(null);
        context.updateAndSaveFrom(session);
        session.close();
        session = null;
    }

    void setManagementTo(final int libraryId, final BlockablePosition blockablePosition)
    {
        receiverEndPoint.libraryId(libraryId);
        receiverEndPoint.pause();
        senderEndPoint.libraryId(libraryId, blockablePosition);
    }

    void play()
    {
        receiverEndPoint.play();
    }

    int poll(final long time)
    {
        return session.poll(time) + checkNoLogonDisconnect(time);
    }

    private int checkNoLogonDisconnect(final long time)
    {
        if (disconnectTimeout == NO_TIMEOUT)
        {
            return 0;
        }

        if (sessionKey != null)
        {
            disconnectTimeout = NO_TIMEOUT;
            return 1;
        }

        if (disconnectTimeout <= time && !receiverEndPoint.hasDisconnected())
        {
            receiverEndPoint.onNoLogonDisconnect();
            return 1;
        }

        return 0;
    }

    private void onSessionLogon(final Session session)
    {
        context.updateFrom(session);
        onGatewaySessionLogon.accept(this);
    }

    Session session()
    {
        return session;
    }

    ConnectionType connectionType()
    {
        return connectionType;
    }

    public void onMessage(
        final MutableAsciiBuffer buffer,
        final int offset,
        final int length,
        final int messageType,
        final long sessionId)
    {
        if (sessionParser != null)
        {
            DebugLogger.log(FIX_MESSAGE_FLOW, "Gateway Received %s %n", buffer, offset, length);

            sessionParser.onMessage(buffer, offset, length, messageType, sessionId);
        }
    }

    void onLogon(
        final String username,
        final String password,
        final int heartbeatIntervalInS)
    {
        this.username = username;
        this.password = password;
        this.heartbeatIntervalInS = heartbeatIntervalInS;
        if (session != null)
        {
            session.setupSession(sessionId, sessionKey);
            sessionParser.sequenceIndex(context.sequenceIndex());
            DebugLogger.log(GATEWAY_MESSAGE, "Setup Session As: %s%n", sessionKey.localCompId());
        }
        senderEndPoint.sessionId(sessionId);
    }

    public void onLogon(
        final long sessionId,
        final SessionContext context,
        final CompositeKey sessionKey,
        final String username,
        final String password,
        final int heartbeatIntervalInS)
    {
        this.sessionId = sessionId;
        this.context = context;
        this.sessionKey = sessionKey;
        onLogon(username, password, heartbeatIntervalInS);
    }

    public String username()
    {
        return username;
    }

    public String password()
    {
        return password;
    }

    int heartbeatIntervalInS()
    {
        return heartbeatIntervalInS;
    }

    void acceptorSequenceNumbers(final int sentSequenceNumber, final int receivedSequenceNumber)
    {
        if (session != null)
        {
            session.lastSentMsgSeqNum(adjustLastSequenceNumber(sentSequenceNumber));
            session.lastReceivedMsgSeqNum(adjustLastSequenceNumber(receivedSequenceNumber));
        }
    }

    private int adjustLastSequenceNumber(final int lastSequenceNumber)
    {
        return (lastSequenceNumber == UNK_SESSION) ? 0 : lastSequenceNumber;
    }

    public String toString()
    {
        return "GatewaySession{" +
               "sessionId=" + sessionId +
               ", sessionKey=" + sessionKey +
               '}';
    }

    void disconnectAt(final long disconnectTimeout)
    {
        this.disconnectTimeout = disconnectTimeout;
    }

    public long bytesInBuffer()
    {
        return senderEndPoint.bytesInBuffer();
    }

    void close()
    {
        session.close();
    }

    int sequenceIndex()
    {
        return context.sequenceIndex();
    }

    SlowStatus slowStatus()
    {
        return bytesInBuffer() > 0 ? SlowStatus.SLOW : SlowStatus.NOT_SLOW;
    }

    public boolean closedResendInterval()
    {
        return closedResendInterval;
    }

    public int resendRequestChunkSize()
    {
        return resendRequestChunkSize;
    }

    public boolean sendRedundantResendRequests()
    {
        return sendRedundantResendRequests;
    }

    public boolean enableLastMsgSeqNumProcessed()
    {
        return enableLastMsgSeqNumProcessed;
    }

<<<<<<< HEAD
    public SessionContext context()
    {
        return context;
=======
    public boolean hasDisconnected()
    {
        return receiverEndPoint.hasDisconnected();
>>>>>>> ff7fea9e
    }
}<|MERGE_RESOLUTION|>--- conflicted
+++ resolved
@@ -264,9 +264,9 @@
     public String toString()
     {
         return "GatewaySession{" +
-               "sessionId=" + sessionId +
-               ", sessionKey=" + sessionKey +
-               '}';
+            "sessionId=" + sessionId +
+            ", sessionKey=" + sessionKey +
+            '}';
     }
 
     void disconnectAt(final long disconnectTimeout)
@@ -314,14 +314,13 @@
         return enableLastMsgSeqNumProcessed;
     }
 
-<<<<<<< HEAD
     public SessionContext context()
     {
         return context;
-=======
-    public boolean hasDisconnected()
+    }
+
+    boolean hasDisconnected()
     {
         return receiverEndPoint.hasDisconnected();
->>>>>>> ff7fea9e
     }
 }