--- conflicted
+++ resolved
@@ -69,8 +69,7 @@
      * @param logon the logon message to authenticate.
      * @return true to accept the new session, false to reject it.
      */
-<<<<<<< HEAD
-    boolean authenticate(LogonDecoder logon);
+    boolean authenticate(AbstractLogonDecoder logon);
 
     /**
      * Hands a user request message to the authentication strategy.
@@ -93,7 +92,4 @@
     {
         // Deliberately blank for backwards compatibility
     }
-=======
-    boolean authenticate(AbstractLogonDecoder logon);
->>>>>>> 4a1070e0
 }