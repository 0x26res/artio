--- conflicted
+++ resolved
@@ -347,14 +347,16 @@
             resetNextEngineTimer(timeInMs);
 
             sendLibraryConnect(timeInMs);
-        } catch (final Exception ex)
+        }
+		catch (final Exception ex)
         {
             // We won't be returning an instance of ourselves to callers in the connect,
             // so we must clean up after ourselves
             try
             {
                 closeWithParent();
-            } catch (final Exception closeException)
+            }
+			catch (final Exception closeException)
             {
                 ex.addSuppressed(closeException);
             }
@@ -449,7 +451,8 @@
                 this.connectCorrelationId = correlationId;
                 nextSendLibraryConnectTime = configuration.connectAttemptTimeoutInMs() + timeInMs;
             }
-        } catch (final NotConnectedException e)
+        }
+		catch (final NotConnectedException e)
         {
             connectToNextEngineNow(timeInMs);
         }
@@ -599,28 +602,13 @@
             // TODO(Nick): LogonStatus is a badly named enum.
             if (LogonStatus.NEW == logonStatus)
             {
-<<<<<<< HEAD
                 // From manageConnection - ie set up the session in this library.
                 if (connectionType == INITIATOR)
-=======
-                DebugLogger.log(FIX_MESSAGE, "Init Connect: %d, %d%n", connection, libraryId);
-                final boolean isInitiator = correlationIdToReply.get(correlationId) instanceof InitiateSessionReply;
-                final InitiateSessionReply reply = isInitiator ?
-                    (InitiateSessionReply)correlationIdToReply.remove(correlationId) : null;
-                final Session session = initiateSession(connection,
-                    lastSentSeqNum,
-                    lastRecvSeqNum,
-                    sessionState,
-                    isInitiator ? reply.configuration() : null,
-                    sequenceIndex);
-                newSession(connection, sessionId, session);
-                if (isInitiator)
->>>>>>> 859c2137
                 {
                     DebugLogger.log(FIX_MESSAGE, "Init Connect: %d, %d%n", connection, libraryId);
                     final boolean isInitiator = correlationIdToReply.get(correlationId) instanceof InitiateSessionReply;
                     final InitiateSessionReply reply = isInitiator ?
-                            (InitiateSessionReply) correlationIdToReply.remove(correlationId) : null;
+                    (InitiateSessionReply) correlationIdToReply.remove(correlationId) : null;
                     final Session session = initiateSession(connection,
                             lastSentSeqNum,
                             lastRecvSeqNum,
@@ -657,19 +645,18 @@
                     // I guess this could be not null in the case where
                     // the gateway restarted and the library already had the session,
                     // but has to reacquire it after a new connection to the gateway...
-                    final CompositeKey compositeKey = localCompId.length() == 0
-                                                      ? null
-                                                      : sessionIdStrategy.onInitiateLogon(localCompId,
-                                                                                          localSubId,
-                                                                                          localLocationId,
-                                                                                          remoteCompId,
-                                                                                          remoteSubId,
-                                                                                          remoteLocationId);
+                    final CompositeKey compositeKey = localCompId.length() == 0 ? null :
+					    sessionIdStrategy.onInitiateLogon(
+					        localCompId,
+							localSubId,
+							localLocationId,
+							remoteCompId,
+                            remoteSubId,
+                            remoteLocationId);
 
                     subscriber.onLogon(sessionId, lastSentSeqNum, lastRecvSeqNum, compositeKey);
                     final SessionHandler handler = configuration.sessionAcquireHandler()
-                                                                .onSessionAcquired(subscriber.session(),
-                                                                                   SlowStatus.SLOW == slowStatus);
+                        .onSessionAcquired(subscriber.session(), SlowStatus.SLOW == slowStatus);
                     subscriber.handler(handler);
                 }
             }
@@ -1115,7 +1102,8 @@
         try
         {
             fixLibrary.internalClose();
-        } finally
+        }
+		finally
         {
             close();
         }
