/*
 * Copyright 2015-2017 Real Logic Ltd.
 *
 * Licensed under the Apache License, Version 2.0 (the "License");
 * you may not use this file except in compliance with the License.
 * You may obtain a copy of the License at
 *
 * http://www.apache.org/licenses/LICENSE-2.0
 *
 * Unless required by applicable law or agreed to in writing, software
 * distributed under the License is distributed on an "AS IS" BASIS,
 * WITHOUT WARRANTIES OR CONDITIONS OF ANY KIND, either express or implied.
 * See the License for the specific language governing permissions and
 * limitations under the License.
 */
package uk.co.real_logic.fix_gateway.server;

import io.aeron.logbuffer.ControlledFragmentHandler.Action;
import org.agrona.DirectBuffer;
import uk.co.real_logic.fix_gateway.builder.Printer;
import uk.co.real_logic.fix_gateway.decoder.PrinterImpl;
import uk.co.real_logic.fix_gateway.library.SessionHandler;
import uk.co.real_logic.fix_gateway.messages.DisconnectReason;
import uk.co.real_logic.fix_gateway.session.Session;
import uk.co.real_logic.fix_gateway.util.AsciiBuffer;
import uk.co.real_logic.fix_gateway.util.MutableAsciiBuffer;

import static io.aeron.logbuffer.ControlledFragmentHandler.Action.CONTINUE;

public class SampleSessionHandler implements SessionHandler
{

    private final AsciiBuffer string = new MutableAsciiBuffer();
    private final Printer printer = new PrinterImpl();

    public SampleSessionHandler(final Session session)
    {
    }

    public Action onMessage(
        final DirectBuffer buffer,
        final int offset,
        final int length,
        final int libraryId,
        final Session session,
        final int sequenceIndex,
        final int messageType,
        final long timestampInNs,
        final long position)
    {
        string.wrap(buffer);
        System.out.printf("%d -> %s%n", session.id(), printer.toString(string, offset, length, messageType));

        return CONTINUE;
    }

    public void onTimeout(final int libraryId, final Session session)
    {
    }

    public void onSlowStatus(final int libraryId, final Session session, final boolean hasBecomeSlow)
    {
    }

    public Action onDisconnect(final int libraryId, final Session session, final DisconnectReason reason)
    {
        System.out.printf("%d Disconnected: %s%n", session.id(), reason);
        return CONTINUE;
    }

<<<<<<< HEAD
    @Override
=======
>>>>>>> 11fad285
    public void onSessionStart(final long startTimeMillis)
    {
    }
}<|MERGE_RESOLUTION|>--- conflicted
+++ resolved
@@ -68,10 +68,6 @@
         return CONTINUE;
     }
 
-<<<<<<< HEAD
-    @Override
-=======
->>>>>>> 11fad285
     public void onSessionStart(final long startTimeMillis)
     {
     }
